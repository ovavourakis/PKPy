{
    "basic_parameters" : {
        "subcutaneous" : 1,
<<<<<<< HEAD
        "dose" : [20,"continuous"]
=======
        "dose" : {
            "dose_amount" : [10],
            "dose_time" : [0]
        }
>>>>>>> dc9b557e
    },

    "compartment_1" : {
        "name" : "bloodstream",
        "type" : "central",
        "volume" : 5000,
        "initial_amount" : 0.0,
        "rate_out": 1.0
    },

    "compartment_2" : {
        "name" : "subcutaneous",
        "type" : "subcutaneous",
        "volume" : 5000,
        "initial_amount" : 0.0,
        "rate_out": 1.0
    },

    "compartment_3" : {
        "name" : "adipose",
        "type" : "peripheral",
        "volume" : 5000,
        "initial_amount" : 0.0,
        "rate_in" : 1.0,
        "rate_out": 1.0
    }
}<|MERGE_RESOLUTION|>--- conflicted
+++ resolved
@@ -1,14 +1,7 @@
 {
     "basic_parameters" : {
         "subcutaneous" : 1,
-<<<<<<< HEAD
         "dose" : [20,"continuous"]
-=======
-        "dose" : {
-            "dose_amount" : [10],
-            "dose_time" : [0]
-        }
->>>>>>> dc9b557e
     },
 
     "compartment_1" : {
