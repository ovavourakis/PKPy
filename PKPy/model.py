--- conflicted
+++ resolved
@@ -87,40 +87,22 @@
 
     def dose(self,t):
         """
-<<<<<<< HEAD
-        Returns the dose at time t.
+        Returns the dose at time t using dosage function specified by the user. 
+        The options are:
 
         :param t: The time at which to calculate the dose.
         :type t: float
         :return: The dose at time t.
         :rtype: float
         :raises ValueError: If an invalid dose type is specified.
-=======
-        Returns the dose at time t using specified dosage function by user:
-            bolus: Rapid one time injection
-            continuous: Continuous injection
-            specified function: The dose function will turn your expression containing 'x'
-                into a lambda function and a dose based on it. If you use numpy functions, please refer to it as 'np.'
-        Args:
-        - t (float): The time at which to calculate the dose.
-
-        Returns:
-        - The dose at time t.Ad
-
->>>>>>> d8588acc
         """
         if self.dose_type == "continuous":
             return self.dose_constant
         elif self.dose_type == "bolus":
             return self.dose_constant if t == 0 else 0
         else:
-<<<<<<< HEAD
-            raise ValueError("Invalid dose type specified.")
-=======
             dosage_function = lambda x: eval(self.dose_type)
             return dosage_function(t)
-            # raise ValueError("some error occurred in dose(t)")
->>>>>>> d8588acc
     
     def ode_system(self, t, y):
         """
