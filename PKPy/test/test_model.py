--- conflicted
+++ resolved
@@ -42,8 +42,7 @@
 
     for compartment in model.compartment_list:
         assert compartment.name in result
-<<<<<<< HEAD
-        assert len(result[compartment.name]) == self.time_span
+        assert len(result[compartment.name]) == model.time_span
 
 
 def test_ode_system_values():
@@ -77,9 +76,6 @@
             20 - (15.0 / 600) - 1.0 * (15.0 / 600.0 - 3.0 / 300), #Central compartment
             1.0 * (15.0 / 600.0 - 3.0 / 300.0)  # liver peripheral compartment
         ]
-=======
-        assert len(result[compartment.name]) == model.time_span
->>>>>>> 9bca1612
 
         assert all(isinstance(val, float) for val in deriv)
         assert len(deriv) == len(expected_derivatives)
